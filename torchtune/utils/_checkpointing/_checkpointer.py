--- conflicted
+++ resolved
@@ -16,14 +16,7 @@
 from torchtune import utils
 
 from torchtune.models import convert_weights
-<<<<<<< HEAD
 from torchtune.models.gemma2 import gemma2_hf_to_tune, gemma2_tune_to_hf
-from torchtune.models.mistral import (
-    mistral_reward_hf_to_tune,
-    mistral_reward_tune_to_hf,
-)
-=======
->>>>>>> 9fd5d01f
 from torchtune.models.phi3 import phi3_hf_to_tune, phi3_tune_to_hf
 from torchtune.models.qwen2 import qwen2_hf_to_tune, qwen2_tune_to_hf
 from torchtune.modules.rlhf.utils import reward_hf_to_tune, reward_tune_to_hf
@@ -456,14 +449,17 @@
                 num_kv_heads=self._config["num_key_value_heads"],
                 dim=self._config["hidden_size"],
             )
+
         elif self._model_type == ModelType.QWEN2:
             converted_state_dict[utils.MODEL_KEY] = qwen2_hf_to_tune(
                 merged_state_dict,
                 num_heads=self._config["num_attention_heads"],
                 num_kv_heads=self._config["num_key_value_heads"],
                 dim=self._config["hidden_size"],
-                tie_word_embeddings=self._config["tie_word_embeddings"],
-            )
+                head_dim=self._config["head_dim"],
+                tie_word_embeddings=self._config["tie_word_embeddings"]
+                )
+
         elif self._model_type == ModelType.GEMMA2:
             converted_state_dict[utils.MODEL_KEY] = gemma2_hf_to_tune(
                 merged_state_dict,
