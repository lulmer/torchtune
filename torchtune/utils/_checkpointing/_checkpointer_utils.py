--- conflicted
+++ resolved
@@ -38,36 +38,14 @@
         >>>         state_dict = my_custom_state_dict_mapping(state_dict)
     """
 
-<<<<<<< HEAD
-    GEMMA = "gemma"
-    """Gemma family of models. See :func:`~torchtune.models.gemma.gemma`"""
-
-    GEMMA2 = "gemma2"
-    """Gemma2 family of models. See :func:`~torchtune.models.gemma2.gemma2`"""
-
-    LLAMA2 = "llama2"
-    """Llama2 family of models. See :func:`~torchtune.models.llama2.llama2`"""
-
-    LLAMA3 = "llama3"
-    """Llama3 family of models. See :func:`~torchtune.models.llama3.llama3`"""
-
-    MISTRAL = "mistral"
-    """Mistral family of models. See :func:`~torchtune.models.mistral.mistral`"""
-
-    PHI3_MINI = "phi3_mini"
-    """Phi-3 family of models. See :func:`~torchtune.models.phi3.phi3`"""
-
-    MISTRAL_REWARD = "mistral_reward"
-    """Mistral model with a classification head. See :func:`~torchtune.models.mistral.mistral_classifier`"""
-=======
     GEMMA: str = "gemma"
+    GEMMA2: str = "gemma2"
     LLAMA2: str = "llama2"
     LLAMA3: str = "llama3"
     MISTRAL: str = "mistral"
     PHI3_MINI: str = "phi3_mini"
     REWARD: str = "reward"
     QWEN2: str = "qwen2"
->>>>>>> 9fd5d01f
 
 
 def get_path(input_dir: Path, filename: str, missing_ok: bool = False) -> Path:
